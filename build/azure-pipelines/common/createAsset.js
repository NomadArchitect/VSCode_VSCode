--- conflicted
+++ resolved
@@ -15,7 +15,6 @@
     console.error('Usage: node createAsset.js PRODUCT OS ARCH TYPE NAME FILE');
     process.exit(-1);
 }
-const Ignore = Symbol('Ignore');
 // Contains all of the logic for mapping details to our actual product names in CosmosDB
 function getPlatform(product, os, arch, type) {
     switch (os) {
@@ -45,11 +44,7 @@
                     }
                     return arch === 'ia32' ? 'server-win32-web' : `server-win32-${arch}-web`;
                 case 'cli':
-<<<<<<< HEAD
-                    return type === 'cli-unsigned' ? Ignore : `cli-win32-${arch}`;
-=======
                     return `cli-win32-${arch}`;
->>>>>>> 65270235
                 default:
                     throw new Error(`Unrecognized: ${product} ${os} ${arch} ${type}`);
             }
@@ -83,11 +78,7 @@
                     return `linux-deb-${arch}`;
                 case 'rpm-package':
                     return `linux-rpm-${arch}`;
-<<<<<<< HEAD
-                case 'cli-unsigned':
-=======
-                case 'cli':
->>>>>>> 65270235
+                case 'cli':
                     return `cli-linux-${arch}`;
                 default:
                     throw new Error(`Unrecognized: ${product} ${os} ${arch} ${type}`);
@@ -110,11 +101,7 @@
                     }
                     return `server-darwin-${arch}-web`;
                 case 'cli':
-<<<<<<< HEAD
-                    return type === 'cli-unsigned' ? Ignore : `cli-darwin-${arch}`;
-=======
                     return `cli-darwin-${arch}`;
->>>>>>> 65270235
                 default:
                     throw new Error(`Unrecognized: ${product} ${os} ${arch} ${type}`);
             }
@@ -154,9 +141,6 @@
     const [, , product, os, arch, unprocessedType, fileName, filePath] = process.argv;
     // getPlatform needs the unprocessedType
     const platform = getPlatform(product, os, arch, unprocessedType);
-    if (platform === Ignore) {
-        return;
-    }
     const type = getRealType(unprocessedType);
     const quality = getEnv('VSCODE_QUALITY');
     const commit = process.env['VSCODE_DISTRO_COMMIT'] || getEnv('BUILD_SOURCEVERSION');
