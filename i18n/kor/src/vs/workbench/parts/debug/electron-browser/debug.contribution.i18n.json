--- conflicted
+++ resolved
@@ -21,10 +21,7 @@
 	"allowBreakpointsEverywhere": "모든 파일에 대한 중단점을 설정할 수 있습니다.",
 	"openExplorerOnEnd": "디버그 세션 끝에 탐색기 뷰를 자동으로 엽니다.",
 	"inlineValues": "디버그하는 동안 편집기에서 변수 값을 인라인으로 표시합니다.",
-<<<<<<< HEAD
-=======
 	"toolBarLocation": "디버그 도구 모음의 위치를 제어합니다. \"floating\"(모든 보기에서 부동 창으로 표시), \"docked\"(디버그 보기에 고정) 또는 \"hidden\"(숨김)입니다.",
->>>>>>> 8647b7c1
 	"never": "상태 표시줄에 디버그 표시 안 함",
 	"always": "상태 표시줄에 디버그 항상 표시",
 	"onFirstSessionStart": "디버그가 처음으로 시작된 후에만 상태 표시줄에 디버그 표시",
