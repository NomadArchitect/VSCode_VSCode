--- conflicted
+++ resolved
@@ -1,11 +1,7 @@
 {
   "name": "code-oss-dev",
   "version": "1.54.0",
-<<<<<<< HEAD
-  "distro": "b2b02ce3143e3c84949eaaacefc2dba3513e4873",
-=======
-  "distro": "918cb1526e6442d55ef2c4e617f77afe48f6a3fe",
->>>>>>> eb50a52b
+  "distro": "a72de2db04cc4899a14bf228401b10e48f861abe",
   "author": {
     "name": "Microsoft Corporation"
   },
