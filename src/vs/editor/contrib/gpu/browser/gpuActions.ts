--- conflicted
+++ resolved
@@ -105,12 +105,8 @@
 					const atlas = ViewGpuContext.atlas;
 					const fontFamily = configurationService.getValue<string>('editor.fontFamily');
 					const fontSize = configurationService.getValue<number>('editor.fontSize');
-<<<<<<< HEAD
 					console.log('fontSize:', fontSize);
-					const rasterizer = new GlyphRasterizer(fontSize, fontFamily);
-=======
 					const rasterizer = new GlyphRasterizer(fontSize, fontFamily, getActiveWindow().devicePixelRatio);
->>>>>>> dc1cfc04
 					let chars = await quickInputService.input({
 						prompt: 'Enter a character to draw (prefix with 0x for code point))'
 					});
