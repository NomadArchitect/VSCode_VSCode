/*---------------------------------------------------------------------------------------------
 *  Copyright (c) Microsoft Corporation. All rights reserved.
 *  Licensed under the MIT License. See License.txt in the project root for license information.
 *--------------------------------------------------------------------------------------------*/

import { Codicon } from '../../../../../base/common/codicons.js';
import { KeyCode, KeyMod } from '../../../../../base/common/keyCodes.js';
import { ServicesAccessor } from '../../../../../editor/browser/editorExtensions.js';
import { localize, localize2 } from '../../../../../nls.js';
import { Action2, MenuId, registerAction2 } from '../../../../../platform/actions/common/actions.js';
import { ICommandService } from '../../../../../platform/commands/common/commands.js';
import { ContextKeyExpr } from '../../../../../platform/contextkey/common/contextkey.js';
import { IDialogService } from '../../../../../platform/dialogs/common/dialogs.js';
import { KeybindingWeight } from '../../../../../platform/keybinding/common/keybindingsRegistry.js';
import { IViewsService } from '../../../../services/views/common/viewsService.js';
import { IChatAgentService } from '../../common/chatAgents.js';
import { ChatContextKeyExprs, ChatContextKeys } from '../../common/chatContextKeys.js';
import { IChatEditingService, IChatEditingSession, WorkingSetEntryState } from '../../common/chatEditingService.js';
import { chatAgentLeader, extractAgentAndCommand } from '../../common/chatParserTypes.js';
import { IChatService } from '../../common/chatService.js';
<<<<<<< HEAD
import { ChatMode } from '../../common/constants.js';
=======
import { ChatAgentLocation, ChatMode } from '../../common/constants.js';
>>>>>>> 4ad349f0
import { EditsViewId, IChatWidget, IChatWidgetService } from '../chat.js';
import { discardAllEditsWithConfirmation, getEditingSessionContext } from '../chatEditing/chatEditingActions.js';
import { ChatViewPane } from '../chatViewPane.js';
import { CHAT_CATEGORY } from './chatActions.js';
import { ACTION_ID_NEW_CHAT, ChatDoneActionId } from './chatClearActions.js';

export interface IVoiceChatExecuteActionContext {
	readonly disableTimeout?: boolean;
}

export interface IChatExecuteActionContext {
	widget?: IChatWidget;
	inputValue?: string;
	voice?: IVoiceChatExecuteActionContext;
}

abstract class SubmitAction extends Action2 {
	run(accessor: ServicesAccessor, ...args: any[]) {
		const context: IChatExecuteActionContext | undefined = args[0];

		const widgetService = accessor.get(IChatWidgetService);
		const widget = context?.widget ?? widgetService.lastFocusedWidget;
		widget?.acceptInput(context?.inputValue);
	}
}

const whenNotInProgressOrPaused = ContextKeyExpr.or(ChatContextKeys.isRequestPaused, ChatContextKeys.requestInProgress.negate());

export class ChatSubmitAction extends SubmitAction {
	static readonly ID = 'workbench.action.chat.submit';

	constructor() {
		const precondition = ContextKeyExpr.and(
			// if the input has prompt instructions attached, allow submitting requests even
			// without text present - having instructions is enough context for a request
			ContextKeyExpr.or(ChatContextKeys.inputHasText, ChatContextKeys.instructionsAttached),
			whenNotInProgressOrPaused,
			ChatContextKeys.location.notEqualsTo(ChatAgentLocation.EditingSession),
		);

		super({
			id: ChatSubmitAction.ID,
			title: localize2('interactive.submit.label', "Send and Dispatch"),
			f1: false,
			category: CHAT_CATEGORY,
			icon: Codicon.send,
			precondition,
			keybinding: {
				when: ChatContextKeys.inChatInput,
				primary: KeyCode.Enter,
				weight: KeybindingWeight.EditorContrib
			},
			menu: [
				{
					id: MenuId.ChatExecuteSecondary,
					group: 'group_1',
					order: 1
				},
				{
					id: MenuId.ChatExecute,
					order: 4,
					when: ContextKeyExpr.and(
						whenNotInProgressOrPaused,
						ChatContextKeys.location.notEqualsTo(ChatAgentLocation.EditingSession),
					),
					group: 'navigation',
				},
			]
		});
	}
}

export const ToggleAgentModeActionId = 'workbench.action.chat.toggleAgentMode';

export interface IToggleChatModeArgs {
	mode: ChatMode;
}

class ToggleChatModeAction extends Action2 {

	static readonly ID = ToggleAgentModeActionId;

	constructor() {
		super({
<<<<<<< HEAD
			id: ToggleAgentModeAction.ID,
			title: localize2('interactive.toggleMode.label', "Toggle Chat Mode (Experimental)"),
=======
			id: ToggleChatModeAction.ID,
			title: localize2('interactive.toggleAgent.label', "Set Chat Mode (Experimental)"),
>>>>>>> 4ad349f0
			f1: true,
			category: CHAT_CATEGORY,
			precondition: ContextKeyExpr.and(
				ChatContextKeys.enabled,
				ContextKeyExpr.or(
					ChatContextKeys.Editing.hasToolsAgent,
					ChatContextKeyExprs.unifiedChatEnabled),
				ChatContextKeys.requestInProgress.negate()),
<<<<<<< HEAD
			tooltip: localize('setChatMode', "Set Mode (Experimental)"),
=======
>>>>>>> 4ad349f0
			keybinding: {
				when: ContextKeyExpr.and(
					ChatContextKeys.inChatInput,
					ChatContextKeyExprs.inEditsOrUnified),
				primary: KeyMod.CtrlCmd | KeyCode.Period,
				weight: KeybindingWeight.EditorContrib
			},
			menu: [
				{
					id: MenuId.ChatExecute,
					order: 1,
					// Either in edits with agent mode available, or in unified chat view
					when: ContextKeyExpr.or(
						ContextKeyExpr.and(
							ChatContextKeys.location.isEqualTo(ChatAgentLocation.EditingSession),
							ChatContextKeys.Editing.hasToolsAgent,
						),
						ChatContextKeyExprs.unifiedChatEnabled),
					group: 'navigation',
				},
			]
		});
	}

<<<<<<< HEAD
	override async runEditingSessionAction(accessor: ServicesAccessor, currentEditingSession: IChatEditingSession, chatWidget: IChatWidget, ...args: any[]) {

=======
	async run(accessor: ServicesAccessor, ...args: any[]) {
		const agentService = accessor.get(IChatAgentService);
>>>>>>> 4ad349f0
		const chatService = accessor.get(IChatService);
		const commandService = accessor.get(ICommandService);
		const dialogService = accessor.get(IDialogService);

		const context = getEditingSessionContext(accessor, args);
		if (!context?.chatWidget) {
			return;
		}

		// TODO will not require discarding the session when we are able to switch modes mid-session
		const entries = context.editingSession?.entries.get();
		if (context.editingSession && entries && entries.length > 0 && entries.some(entry => entry.state.get() === WorkingSetEntryState.Modified)) {
			if (!await discardAllEditsWithConfirmation(accessor, context.editingSession)) {
				// User cancelled
				return;
			}
		} else {
			const chatSession = context.chatWidget.viewModel?.model;
			if (chatSession?.getRequests().length) {
				const confirmation = await dialogService.confirm({
					title: localize('agent.newSession', "Start new session?"),
					message: localize('agent.newSessionMessage', "Changing the chat mode will start a new session. Would you like to continue?"),
					primaryButton: localize('agent.newSession.confirm', "Yes"),
					type: 'info'
				});
				if (!confirmation.confirmed) {
					return;
				}
			}
		}

<<<<<<< HEAD
		const arg = args[0] as IToggleAgentModeArgs | undefined;
		const setTo = arg ?
			(arg.agentMode ? ChatMode.Agent : ChatMode.Edit) :
			(chatWidget.input.toolsAgentModeEnabled ? ChatMode.Edit : ChatMode.Agent);
		chatWidget.input.setChatMode(setTo);
=======
		const arg = args[0] as IToggleChatModeArgs | undefined;
		if (arg?.mode) {
			// TODO also use keybinding to advance modes
			agentService.setChatMode(arg.mode);
		}
>>>>>>> 4ad349f0

		if (context.chatWidget.viewModel?.model.getRequests().length) {
			const clearAction = chatService.unifiedViewEnabled ? ACTION_ID_NEW_CHAT : ChatDoneActionId;
			await commandService.executeCommand(clearAction);
		}
	}
}

export const ToggleRequestPausedActionId = 'workbench.action.chat.toggleRequestPaused';
export class ToggleRequestPausedAction extends Action2 {
	static readonly ID = ToggleRequestPausedActionId;

	constructor() {
		super({
			id: ToggleRequestPausedAction.ID,
			title: localize2('interactive.toggleRequestPausd.label', "Toggle Request Paused"),
			category: CHAT_CATEGORY,
			icon: Codicon.debugPause,
			toggled: {
				condition: ChatContextKeys.isRequestPaused,
				icon: Codicon.play,
				tooltip: localize('requestIsPaused', "Resume Request"),
			},
			tooltip: localize('requestNotPaused', "Pause Request"),
			menu: [
				{
					id: MenuId.ChatExecute,
					order: 3.5,
					when: ContextKeyExpr.and(
						ChatContextKeys.canRequestBePaused,
						ChatContextKeys.Editing.agentMode,
						ChatContextKeys.location.isEqualTo(ChatAgentLocation.EditingSession),
						ContextKeyExpr.or(ChatContextKeys.isRequestPaused.negate(), ChatContextKeys.inputHasText.negate()),
					),
					group: 'navigation',
				},
			]
		});
	}

	override run(accessor: ServicesAccessor, ...args: any[]): void {
		const context: IChatExecuteActionContext | undefined = args[0];
		const widgetService = accessor.get(IChatWidgetService);
		const widget = context?.widget ?? widgetService.lastFocusedWidget;
		widget?.togglePaused();
	}
}

export const ChatSwitchToNextModelActionId = 'workbench.action.chat.switchToNextModel';
export class SwitchToNextModelAction extends Action2 {
	static readonly ID = ChatSwitchToNextModelActionId;

	constructor() {
		super({
			id: SwitchToNextModelAction.ID,
			title: localize2('interactive.switchToNextModel.label', "Switch to Next Model"),
			category: CHAT_CATEGORY,
			f1: true,
			keybinding: {
				primary: KeyMod.CtrlCmd | KeyMod.Alt | KeyCode.Period,
				weight: KeybindingWeight.WorkbenchContrib,
				when: ChatContextKeys.inChatInput
			},
			menu: {
				id: MenuId.ChatExecute,
				order: 3,
				group: 'navigation',
				when: ContextKeyExpr.and(
					ChatContextKeys.languageModelsAreUserSelectable,
					ContextKeyExpr.or(
						ContextKeyExpr.equals(ChatContextKeys.location.key, ChatAgentLocation.Panel),
						ContextKeyExpr.equals(ChatContextKeys.location.key, ChatAgentLocation.EditingSession),
						ContextKeyExpr.equals(ChatContextKeys.location.key, ChatAgentLocation.Editor),
						ContextKeyExpr.equals(ChatContextKeys.location.key, ChatAgentLocation.Notebook),
						ContextKeyExpr.equals(ChatContextKeys.location.key, ChatAgentLocation.Terminal)
					)
				),
			}
		});
	}

	override run(accessor: ServicesAccessor, ...args: any[]): void {
		const widgetService = accessor.get(IChatWidgetService);
		const widget = widgetService.lastFocusedWidget;
		widget?.input.switchToNextModel();
	}
}

export class ChatEditingSessionSubmitAction extends SubmitAction {
	static readonly ID = 'workbench.action.edits.submit';

	constructor() {
		const precondition = ContextKeyExpr.and(
			// if the input has prompt instructions attached, allow submitting requests even
			// without text present - having instructions is enough context for a request
			ContextKeyExpr.or(ChatContextKeys.inputHasText, ChatContextKeys.instructionsAttached),
			whenNotInProgressOrPaused,
			ChatContextKeys.location.isEqualTo(ChatAgentLocation.EditingSession),
		);

		super({
			id: ChatEditingSessionSubmitAction.ID,
			title: localize2('edits.submit.label', "Send"),
			f1: false,
			category: CHAT_CATEGORY,
			icon: Codicon.send,
			precondition,
			keybinding: {
				when: ChatContextKeys.inChatInput,
				primary: KeyCode.Enter,
				weight: KeybindingWeight.EditorContrib
			},
			menu: [
				{
					id: MenuId.ChatExecuteSecondary,
					group: 'group_1',
					when: ContextKeyExpr.and(whenNotInProgressOrPaused, ChatContextKeys.location.isEqualTo(ChatAgentLocation.EditingSession)),
					order: 1
				},
				{
					id: MenuId.ChatExecute,
					order: 4,
					when: ContextKeyExpr.and(
						ContextKeyExpr.or(
							ContextKeyExpr.and(ChatContextKeys.isRequestPaused, ChatContextKeys.inputHasText),
							ChatContextKeys.requestInProgress.negate(),
						),
						ChatContextKeys.location.isEqualTo(ChatAgentLocation.EditingSession),
					),
					group: 'navigation',
				},
			]
		});
	}
}

class SubmitWithoutDispatchingAction extends Action2 {
	static readonly ID = 'workbench.action.chat.submitWithoutDispatching';

	constructor() {
		const precondition = ContextKeyExpr.and(
			// if the input has prompt instructions attached, allow submitting requests even
			// without text present - having instructions is enough context for a request
			ContextKeyExpr.or(ChatContextKeys.inputHasText, ChatContextKeys.instructionsAttached),
			whenNotInProgressOrPaused,
			ContextKeyExpr.and(ContextKeyExpr.or(
				ChatContextKeys.location.isEqualTo(ChatAgentLocation.Panel),
				ChatContextKeys.location.isEqualTo(ChatAgentLocation.Editor),
			)),
		);

		super({
			id: SubmitWithoutDispatchingAction.ID,
			title: localize2('interactive.submitWithoutDispatch.label', "Send"),
			f1: false,
			category: CHAT_CATEGORY,
			precondition,
			keybinding: {
				when: ChatContextKeys.inChatInput,
				primary: KeyMod.Alt | KeyMod.Shift | KeyCode.Enter,
				weight: KeybindingWeight.EditorContrib
			},
			menu: [
				{
					id: MenuId.ChatExecuteSecondary,
					group: 'group_1',
					order: 2
				} // need 'when'?
			]
		});
	}

	run(accessor: ServicesAccessor, ...args: any[]) {
		const context: IChatExecuteActionContext | undefined = args[0];

		const widgetService = accessor.get(IChatWidgetService);
		const widget = context?.widget ?? widgetService.lastFocusedWidget;
		widget?.acceptInput(context?.inputValue, { noCommandDetection: true });
	}
}

export class ChatSubmitSecondaryAgentAction extends Action2 {
	static readonly ID = 'workbench.action.chat.submitSecondaryAgent';

	constructor() {
		const precondition = ContextKeyExpr.and(
			// if the input has prompt instructions attached, allow submitting requests even
			// without text present - having instructions is enough context for a request
			ContextKeyExpr.or(ChatContextKeys.inputHasText, ChatContextKeys.instructionsAttached),
			ChatContextKeys.inputHasAgent.negate(),
			whenNotInProgressOrPaused,
		);

		super({
			id: ChatSubmitSecondaryAgentAction.ID,
			title: localize2({ key: 'actions.chat.submitSecondaryAgent', comment: ['Send input from the chat input box to the secondary agent'] }, "Submit to Secondary Agent"),
			precondition,
			menu: {
				id: MenuId.ChatExecuteSecondary,
				group: 'group_1',
				order: 3,
				when: ContextKeyExpr.equals(ChatContextKeys.location.key, ChatAgentLocation.Panel)
			},
			keybinding: {
				when: ChatContextKeys.inChatInput,
				primary: KeyMod.CtrlCmd | KeyCode.Enter,
				weight: KeybindingWeight.EditorContrib
			},
		});
	}

	run(accessor: ServicesAccessor, ...args: any[]) {
		const context: IChatExecuteActionContext | undefined = args[0];
		const agentService = accessor.get(IChatAgentService);
		const secondaryAgent = agentService.getSecondaryAgent();
		if (!secondaryAgent) {
			return;
		}

		const widgetService = accessor.get(IChatWidgetService);
		const widget = context?.widget ?? widgetService.lastFocusedWidget;
		if (!widget) {
			return;
		}

		if (extractAgentAndCommand(widget.parsedInput).agentPart) {
			widget.acceptInput();
		} else {
			widget.lastSelectedAgent = secondaryAgent;
			widget.acceptInputWithPrefix(`${chatAgentLeader}${secondaryAgent.name}`);
		}
	}
}

class SendToChatEditingAction extends Action2 {
	constructor() {
		const precondition = ContextKeyExpr.and(
			// if the input has prompt instructions attached, allow submitting requests even
			// without text present - having instructions is enough context for a request
			ContextKeyExpr.or(ChatContextKeys.inputHasText, ChatContextKeys.instructionsAttached),
			ChatContextKeys.inputHasAgent.negate(),
			whenNotInProgressOrPaused,
		);

		super({
			id: 'workbench.action.chat.sendToChatEditing',
			title: localize2('chat.sendToChatEditing.label', "Send to Copilot Edits"),
			precondition,
			category: CHAT_CATEGORY,
			f1: false,
			menu: {
				id: MenuId.ChatExecuteSecondary,
				group: 'group_1',
				order: 4,
				when: ContextKeyExpr.and(
					ChatContextKeys.enabled,
					ChatContextKeys.editingParticipantRegistered,
					ChatContextKeys.location.notEqualsTo(ChatAgentLocation.EditingSession),
					ChatContextKeys.location.notEqualsTo(ChatAgentLocation.Editor)
				)
			},
			keybinding: {
				weight: KeybindingWeight.WorkbenchContrib,
				primary: KeyMod.CtrlCmd | KeyMod.Alt | KeyCode.Enter,
				when: ContextKeyExpr.and(
					ChatContextKeys.enabled,
					ChatContextKeys.editingParticipantRegistered,
					ChatContextKeys.location.notEqualsTo(ChatAgentLocation.EditingSession),
					ChatContextKeys.location.notEqualsTo(ChatAgentLocation.Editor),
				)
			}
		});
	}

	async run(accessor: ServicesAccessor, ...args: any[]) {
		if (!accessor.get(IChatAgentService).getDefaultAgent(ChatAgentLocation.EditingSession)) {
			return;
		}

		const widget = args.length > 0 && args[0].widget ? args[0].widget : accessor.get(IChatWidgetService).lastFocusedWidget;

		const viewsService = accessor.get(IViewsService);
		const dialogService = accessor.get(IDialogService);
		const chatEditingService = accessor.get(IChatEditingService);
		const currentEditingSession: IChatEditingSession | undefined = chatEditingService.editingSessionsObs.get().at(0);

		const currentEditCount = currentEditingSession?.entries.get().length;
		if (currentEditCount) {
			const result = await dialogService.confirm({
				title: localize('chat.startEditing.confirmation.title', "Start new editing session?"),
				message: currentEditCount === 1
					? localize('chat.startEditing.confirmation.message.one', "Starting a new editing session will end your current editing session containing {0} file. Do you wish to proceed?", currentEditCount)
					: localize('chat.startEditing.confirmation.message.many', "Starting a new editing session will end your current editing session containing {0} files. Do you wish to proceed?", currentEditCount),
				type: 'info',
				primaryButton: localize('chat.startEditing.confirmation.primaryButton', "Yes")
			});

			if (!result.confirmed) {
				return;
			}

			await currentEditingSession?.stop(true);
		}

		const { widget: editingWidget } = await viewsService.openView(EditsViewId) as ChatViewPane;
		if (!editingWidget.viewModel?.sessionId) {
			return;
		}
		const chatEditingSession = await chatEditingService.startOrContinueGlobalEditingSession(editingWidget.viewModel.sessionId);
		if (!chatEditingSession) {
			return;
		}
		for (const attachment of widget.attachmentModel.attachments) {
			editingWidget.attachmentModel.addContext(attachment);
		}

		editingWidget.setInput(widget.getInput());
		widget.setInput('');
		widget.attachmentModel.clear();
		editingWidget.acceptInput();
		editingWidget.focusInput();
	}
}

class SendToNewChatAction extends Action2 {
	constructor() {
		const precondition = ContextKeyExpr.and(
			// if the input has prompt instructions attached, allow submitting requests even
			// without text present - having instructions is enough context for a request
			ContextKeyExpr.or(ChatContextKeys.inputHasText, ChatContextKeys.instructionsAttached),
			whenNotInProgressOrPaused,
		);

		super({
			id: 'workbench.action.chat.sendToNewChat',
			title: localize2('chat.newChat.label', "Send to New Chat"),
			precondition,
			category: CHAT_CATEGORY,
			f1: false,
			menu: {
				id: MenuId.ChatExecuteSecondary,
				group: 'group_2',
				when: ContextKeyExpr.equals(ChatContextKeys.location.key, ChatAgentLocation.Panel)

			},
			keybinding: {
				weight: KeybindingWeight.WorkbenchContrib,
				primary: KeyMod.CtrlCmd | KeyMod.Shift | KeyCode.Enter,
				when: ChatContextKeys.inChatInput,
			}
		});
	}

	async run(accessor: ServicesAccessor, ...args: any[]) {
		const context: IChatExecuteActionContext | undefined = args[0];

		const widgetService = accessor.get(IChatWidgetService);
		const widget = context?.widget ?? widgetService.lastFocusedWidget;
		if (!widget) {
			return;
		}

		widget.clear();
		widget.acceptInput(context?.inputValue);
	}
}

export const CancelChatActionId = 'workbench.action.chat.cancel';
export class CancelAction extends Action2 {
	static readonly ID = CancelChatActionId;
	constructor() {
		super({
			id: CancelAction.ID,
			title: localize2('interactive.cancel.label', "Cancel"),
			f1: false,
			category: CHAT_CATEGORY,
			icon: Codicon.stopCircle,
			menu: {
				id: MenuId.ChatExecute,
				when: ContextKeyExpr.and(ChatContextKeys.isRequestPaused.negate(), ChatContextKeys.requestInProgress),
				order: 4,
				group: 'navigation',
			},
			keybinding: {
				weight: KeybindingWeight.WorkbenchContrib,
				primary: KeyMod.CtrlCmd | KeyCode.Escape,
				win: { primary: KeyMod.Alt | KeyCode.Backspace },
			}
		});
	}

	run(accessor: ServicesAccessor, ...args: any[]) {
		const context: IChatExecuteActionContext | undefined = args[0];

		const widgetService = accessor.get(IChatWidgetService);
		const widget = context?.widget ?? widgetService.lastFocusedWidget;
		if (!widget) {
			return;
		}

		const chatService = accessor.get(IChatService);
		if (widget.viewModel) {
			chatService.cancelCurrentRequestForSession(widget.viewModel.sessionId);
		}
	}
}

export function registerChatExecuteActions() {
	registerAction2(ChatSubmitAction);
	registerAction2(ChatEditingSessionSubmitAction);
	registerAction2(SubmitWithoutDispatchingAction);
	registerAction2(CancelAction);
	registerAction2(SendToNewChatAction);
	registerAction2(ChatSubmitSecondaryAgentAction);
	registerAction2(SendToChatEditingAction);
	registerAction2(ToggleChatModeAction);
	registerAction2(ToggleRequestPausedAction);
	registerAction2(SwitchToNextModelAction);
}<|MERGE_RESOLUTION|>--- conflicted
+++ resolved
@@ -18,11 +18,7 @@
 import { IChatEditingService, IChatEditingSession, WorkingSetEntryState } from '../../common/chatEditingService.js';
 import { chatAgentLeader, extractAgentAndCommand } from '../../common/chatParserTypes.js';
 import { IChatService } from '../../common/chatService.js';
-<<<<<<< HEAD
-import { ChatMode } from '../../common/constants.js';
-=======
 import { ChatAgentLocation, ChatMode } from '../../common/constants.js';
->>>>>>> 4ad349f0
 import { EditsViewId, IChatWidget, IChatWidgetService } from '../chat.js';
 import { discardAllEditsWithConfirmation, getEditingSessionContext } from '../chatEditing/chatEditingActions.js';
 import { ChatViewPane } from '../chatViewPane.js';
@@ -107,13 +103,8 @@
 
 	constructor() {
 		super({
-<<<<<<< HEAD
-			id: ToggleAgentModeAction.ID,
-			title: localize2('interactive.toggleMode.label', "Toggle Chat Mode (Experimental)"),
-=======
 			id: ToggleChatModeAction.ID,
 			title: localize2('interactive.toggleAgent.label', "Set Chat Mode (Experimental)"),
->>>>>>> 4ad349f0
 			f1: true,
 			category: CHAT_CATEGORY,
 			precondition: ContextKeyExpr.and(
@@ -122,10 +113,7 @@
 					ChatContextKeys.Editing.hasToolsAgent,
 					ChatContextKeyExprs.unifiedChatEnabled),
 				ChatContextKeys.requestInProgress.negate()),
-<<<<<<< HEAD
 			tooltip: localize('setChatMode', "Set Mode (Experimental)"),
-=======
->>>>>>> 4ad349f0
 			keybinding: {
 				when: ContextKeyExpr.and(
 					ChatContextKeys.inChatInput,
@@ -150,13 +138,7 @@
 		});
 	}
 
-<<<<<<< HEAD
-	override async runEditingSessionAction(accessor: ServicesAccessor, currentEditingSession: IChatEditingSession, chatWidget: IChatWidget, ...args: any[]) {
-
-=======
 	async run(accessor: ServicesAccessor, ...args: any[]) {
-		const agentService = accessor.get(IChatAgentService);
->>>>>>> 4ad349f0
 		const chatService = accessor.get(IChatService);
 		const commandService = accessor.get(ICommandService);
 		const dialogService = accessor.get(IDialogService);
@@ -188,19 +170,11 @@
 			}
 		}
 
-<<<<<<< HEAD
-		const arg = args[0] as IToggleAgentModeArgs | undefined;
-		const setTo = arg ?
-			(arg.agentMode ? ChatMode.Agent : ChatMode.Edit) :
-			(chatWidget.input.toolsAgentModeEnabled ? ChatMode.Edit : ChatMode.Agent);
-		chatWidget.input.setChatMode(setTo);
-=======
 		const arg = args[0] as IToggleChatModeArgs | undefined;
 		if (arg?.mode) {
 			// TODO also use keybinding to advance modes
-			agentService.setChatMode(arg.mode);
-		}
->>>>>>> 4ad349f0
+			context.chatWidget.input.setChatMode(arg.mode);
+		}
 
 		if (context.chatWidget.viewModel?.model.getRequests().length) {
 			const clearAction = chatService.unifiedViewEnabled ? ACTION_ID_NEW_CHAT : ChatDoneActionId;
