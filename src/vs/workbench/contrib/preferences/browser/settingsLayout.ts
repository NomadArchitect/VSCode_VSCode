--- conflicted
+++ resolved
@@ -102,11 +102,7 @@
 					settings: ['zenmode.*']
 				},
 				{
-<<<<<<< HEAD
-					id: 'application/screencastmode',
-=======
 					id: 'workbench/screencastmode',
->>>>>>> 61c463b5
 					label: localize('screencastMode', "Screencast Mode"),
 					settings: ['screencastMode.*']
 				}
