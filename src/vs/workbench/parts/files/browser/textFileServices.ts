--- conflicted
+++ resolved
@@ -30,12 +30,7 @@
 
 	public serviceId = ITextFileService;
 
-<<<<<<< HEAD
-	private listenerToUnbind: ListenerUnbind[];
-=======
 	private listenerToUnbind: IDisposable[];
-	private _workingFilesModel: WorkingFilesModel;
->>>>>>> 3b0df368
 
 	private _onAutoSaveConfigurationChange: Emitter<IAutoSaveConfiguration>;
 
